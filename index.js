<<<<<<< HEAD
const express = require('express');
const path = require('path');
const { readJson, writeJson } = require('./store/jsonFile');
const Player = require('./domain/Player');
const Character = require('./domain/Character');

function randomAttributes(points) {
  const stats = { strength:0, stamina:0, agility:0, intellect:0, wisdom:0 };
  const keys = Object.keys(stats);
  for (let i = 0; i < points; i++) {
    const k = keys[Math.floor(Math.random()*keys.length)];
    stats[k]++;
  }
  return stats;
}

function randomBasic() {
  return Math.random() < 0.5 ? 'melee' : 'magic';
}

const app = express();
app.use(express.json());
app.use(express.static(path.join(__dirname, 'ui')));

app.post('/api/register', async (req, res) => {
  const { name, password } = req.body;
  if (!name || !password) return res.status(400).json({ error: 'name and password required' });
  const players = await readJson('players.json') || [];
  if (players.find(p => p.name === name)) return res.status(400).json({ error: 'name taken' });
  const player = new Player({ id: 'p' + Date.now(), name, password, gold: 0, itemIds: [] });
  players.push(player);
  await writeJson('players.json', players);
  const characters = await readJson('characters.json') || [];
  const char = new Character({
    id: 'c' + Date.now(),
    playerId: player.id,
    name: `${name}'s hero`,
    basicType: randomBasic(),
    attributes: randomAttributes(15),
    rotation: [],
    equipment: { weapon:null, helmet:null, chest:null, legs:null, feet:null, hands:null }
  });
  characters.push(char);
  await writeJson('characters.json', characters);
  res.json({ id: player.id, name: player.name });
});

app.post('/api/login', async (req, res) => {
  const { name, password } = req.body;
  const players = await readJson('players.json') || [];
  const player = players.find(p => p.name === name && p.password === password);
  if (!player) return res.status(401).json({ error: 'invalid credentials' });
  res.json({ id: player.id, name: player.name });
});

const PORT = process.env.PORT || 3000;
app.listen(PORT, () => console.log(`Server listening on http://localhost:${PORT}`));
=======
const { loadAbilities, loadItems } = require('./systems/catalogLoader');
const { computeDerived } = require('./systems/derivedStats');
const { runCombat } = require('./systems/combatEngine');
const Matchmaking = require('./systems/matchmaking');
const Character = require('./domain/Character');

function randomAttributes(points) {
  const stats = { strength:0, stamina:0, agility:0, intellect:0, wisdom:0 };
  const keys = Object.keys(stats);
  for (let i=0;i<points;i++) {
    const k = keys[Math.floor(Math.random()*keys.length)];
    stats[k]++;
  }
  return stats;
}

async function main() {
  const abilities = await loadAbilities();
  const items = await loadItems();

  const charA = new Character({ id:'a', playerId:'p1', name:'Hero', basicType:'melee', attributes: randomAttributes(15), rotation:['slash','heal','bash'] });
  const charB = new Character({ id:'b', playerId:'p2', name:'Mage', basicType:'magic', attributes: randomAttributes(15), rotation:['fireball','heal','smite'] });

  charA.derived = computeDerived(charA, items).derived;
  charB.derived = computeDerived(charB, items).derived;
  charA.resources = { health: charA.derived.healthMax, mana: charA.derived.manaMax, stamina: charA.derived.staminaMax };
  charB.resources = { health: charB.derived.healthMax, mana: charB.derived.manaMax, stamina: charB.derived.staminaMax };

  const mm = new Matchmaking(abilities);
  mm.enqueue(charA);
  const log = mm.enqueue(charB) || [];
  console.log(log.join('\n'));
}

main();
>>>>>>> e51b94a2
<|MERGE_RESOLUTION|>--- conflicted
+++ resolved
@@ -1,4 +1,3 @@
-<<<<<<< HEAD
 const express = require('express');
 const path = require('path');
 const { readJson, writeJson } = require('./store/jsonFile');
@@ -56,40 +55,3 @@
 
 const PORT = process.env.PORT || 3000;
 app.listen(PORT, () => console.log(`Server listening on http://localhost:${PORT}`));
-=======
-const { loadAbilities, loadItems } = require('./systems/catalogLoader');
-const { computeDerived } = require('./systems/derivedStats');
-const { runCombat } = require('./systems/combatEngine');
-const Matchmaking = require('./systems/matchmaking');
-const Character = require('./domain/Character');
-
-function randomAttributes(points) {
-  const stats = { strength:0, stamina:0, agility:0, intellect:0, wisdom:0 };
-  const keys = Object.keys(stats);
-  for (let i=0;i<points;i++) {
-    const k = keys[Math.floor(Math.random()*keys.length)];
-    stats[k]++;
-  }
-  return stats;
-}
-
-async function main() {
-  const abilities = await loadAbilities();
-  const items = await loadItems();
-
-  const charA = new Character({ id:'a', playerId:'p1', name:'Hero', basicType:'melee', attributes: randomAttributes(15), rotation:['slash','heal','bash'] });
-  const charB = new Character({ id:'b', playerId:'p2', name:'Mage', basicType:'magic', attributes: randomAttributes(15), rotation:['fireball','heal','smite'] });
-
-  charA.derived = computeDerived(charA, items).derived;
-  charB.derived = computeDerived(charB, items).derived;
-  charA.resources = { health: charA.derived.healthMax, mana: charA.derived.manaMax, stamina: charA.derived.staminaMax };
-  charB.resources = { health: charB.derived.healthMax, mana: charB.derived.manaMax, stamina: charB.derived.staminaMax };
-
-  const mm = new Matchmaking(abilities);
-  mm.enqueue(charA);
-  const log = mm.enqueue(charB) || [];
-  console.log(log.join('\n'));
-}
-
-main();
->>>>>>> e51b94a2
