* { box-sizing: border-box; }
body { margin:0; background:#fff; color:#000; font-family:'Courier New', monospace; }
button { background:#fff; color:#000; border:1px solid #000; padding:8px; cursor:pointer; font-family:'Courier New', monospace; }
#tabs { display:flex; border-bottom:1px solid #000; }
#tabs button { flex:1; border-bottom:none; }
#tabs button.active { background:#000; color:#fff; }
#content { border:1px solid #000; padding:8px; }
.tab-pane { display:none; }
.tab-pane.active { display:block; }
.tab-pane#character.active { display:block; }
.hidden { display:none !important; }
#auth, #character-select { border:1px solid #000; padding:8px; margin:20px auto; background:#fff; box-shadow:6px 6px 0 #000; }
#game { max-width:800px; margin:20px auto; }
#auth { max-width:300px; }
#character-select { max-width:960px; display:flex; flex-direction:column; gap:16px; text-align:center; }
#auth input { width:100%; margin-bottom:8px; }

.character-select-header h2 {
  margin:0;
  text-transform:uppercase;
  letter-spacing:2px;
}

.character-select-header p {
  margin:4px 0 0;
  text-transform:uppercase;
  letter-spacing:1px;
}

.character-card-list {
  display:flex;
  gap:16px;
  padding:16px;
  overflow-x:auto;
  border:2px solid #000;
  background:#fff;
  box-shadow: inset 0 0 0 4px #fff;
  scroll-snap-type:x mandatory;
}

.character-card-list::-webkit-scrollbar {
  height:10px;
}

.character-card-list::-webkit-scrollbar-track {
  background:#fff;
  border:1px solid #000;
}

.character-card-list::-webkit-scrollbar-thumb {
  background:#000;
}

.character-card {
  flex:0 0 220px;
  border:2px solid #000;
  background:#fff;
  padding:12px;
  display:flex;
  flex-direction:column;
  gap:12px;
  scroll-snap-align:start;
  box-shadow:6px 6px 0 #000;
  min-height:280px;
  text-align:left;
}

.character-card .card-header {
  display:flex;
  align-items:flex-end;
  justify-content:space-between;
  gap:8px;
}

.character-card .character-name {
  font-size:20px;
  text-transform:uppercase;
  letter-spacing:1px;
  word-break:break-word;
}

.character-card .character-level {
  font-size:14px;
  text-transform:uppercase;
}

.character-card .character-type {
  border:1px solid #000;
  background:#000;
  color:#fff;
  padding:4px 6px;
  text-transform:uppercase;
  letter-spacing:1px;
}

.character-card .character-xp {
  display:flex;
  flex-direction:column;
  gap:4px;
  text-transform:uppercase;
  letter-spacing:1px;
}

.character-card .xp-label {
  font-weight:bold;
}

.character-card .xp-bar {
  width:100%;
  height:12px;
  border:1px solid #000;
  background:#fff;
  position:relative;
}

.character-card .xp-fill {
  position:absolute;
  top:0;
  bottom:0;
  left:0;
  background:#000;
}

.character-card .character-attributes {
  display:grid;
  grid-template-columns:repeat(2, minmax(0, 1fr));
  gap:8px;
}

.character-card .attribute {
  border:1px solid #000;
  padding:4px 6px;
  display:flex;
  justify-content:space-between;
  text-transform:uppercase;
  letter-spacing:1px;
}

.character-card .attribute .value {
  font-weight:bold;
}

.character-card .character-gold {
  border:1px solid #000;
  padding:4px 6px;
  text-transform:uppercase;
  font-weight:bold;
}

.character-card button {
  margin-top:auto;
  width:100%;
  font-weight:bold;
  text-transform:uppercase;
}

.character-select-actions {
  display:flex;
  justify-content:center;
}

.character-card .xp-hint {
  font-size:12px;
  text-transform:uppercase;
  letter-spacing:1px;
}

.character-card .character-adventure {
  border:1px solid #000;
  padding:6px;
  display:flex;
  flex-direction:column;
  gap:4px;
  text-transform:uppercase;
  letter-spacing:1px;
  background:#fff;
}
.character-card .character-adventure .adventure-title {
  font-size:11px;
  font-weight:bold;
}
.character-card .adventure-progress-bar {
  position:relative;
  height:10px;
  border:1px solid #000;
  background:repeating-linear-gradient(90deg, #fff 0px, #fff 6px, #f2f2f2 6px, #f2f2f2 12px);
  overflow:hidden;
}
.character-card .adventure-progress-fill {
  position:absolute;
  inset:0;
  background:#000;
  transition:width 0.2s ease-in-out;
}
.character-card .adventure-status-text {
  font-size:12px;
  font-weight:bold;
}
.character-card .adventure-time-remaining {
  font-size:11px;
  color:#444;
}
.character-card .character-adventure.adventure-loading .adventure-status-text {
  font-style:italic;
}
.character-card .character-adventure.adventure-complete {
  background:#f7f7f7;
}
.character-card .character-adventure.adventure-defeat {
  border-style:dashed;
}
.character-card .character-adventure.adventure-error .adventure-status-text {
  font-style:italic;
}

.character-card-list.empty {
  justify-content:center;
}

.character-empty-card {
  border:2px solid #000;
  padding:24px;
  min-width:240px;
  min-height:200px;
  display:flex;
  align-items:center;
  justify-content:center;
  text-transform:uppercase;
  letter-spacing:1px;
  font-weight:bold;
  box-shadow:6px 6px 0 #000;
}

#rotation-container {
  margin-top:8px;
  display:flex;
  flex-direction:column;
  align-items:center;
}
#rotation-container .rotation-settings {
  width:100%;
  display:flex;
  align-items:center;
  justify-content:center;
  gap:8px;
}
#rotation-container .rotation-settings label {
  font-weight:bold;
}
#rotation-container .lists {
  display:flex;
  gap:32px;
  align-items:flex-start;
  justify-content:center;
}
#rotation-container .pool {
  max-width:400px;
}
#rotation-container .ability-grid { display:grid; grid-template-columns:repeat(auto-fill, minmax(100px,1fr)); gap:8px; margin-bottom:16px; }
#rotation-container .ability-card { border:1px solid #000; padding:8px; text-align:center; cursor:move; }
#rotation-container ul { list-style:none; padding:0 0 8px; margin:0; border:1px solid #000; min-width:150px; min-height:200px; max-height:300px; overflow-y:auto; }
#rotation-container li { border-bottom:1px solid #000; padding:4px; cursor:move; }
#rotation-container li:last-child { border-bottom:none; }
#rotation-error { margin-top:8px; }

#rotation-delete {
  border:1px dashed #000;
  padding:8px;
  min-height:40px;
  margin-top:8px;
  text-align:center;
  color:#a00;
}

#name-dialog { position:fixed; top:0; left:0; width:100%; height:100%; background:#fff; display:flex; align-items:center; justify-content:center; }
#name-dialog .dialog-box { border:1px solid #000; padding:8px; }
#name-dialog input { width:200px; margin-top:4px; }
#name-dialog .dialog-buttons { margin-top:8px; text-align:right; }

.tooltip { position:absolute; background:#fff; border:1px solid #000; padding:4px; pointer-events:none; z-index:1000; }
.tooltip.hidden { display:none; }
.tooltip[data-theme='dark'] { background:#000; border-color:#fff; color:#fff; }
.tooltip[data-theme='dark'] .tooltip-grid .label { color:#bfbfbf; }
.tooltip-grid { display:grid; grid-template-columns:auto auto; gap:2px 8px; }
.tooltip-grid .label { font-weight:bold; text-align:right; }

#battle-dialog { position:fixed; top:0; left:0; width:100%; height:100%; background:#fff; display:flex; align-items:center; justify-content:center; padding:16px; z-index:1000; }
#battle-dialog .dialog-box { border:1px solid #000; padding:16px; width:100%; max-width:800px; background:#fff; display:flex; flex-direction:column; }
#battle-dialog .combatants-row { display:flex; gap:16px; margin-bottom:16px; }
#battle-dialog .combatant { flex:1; border:1px solid #000; padding:12px; }
#battle-dialog .combatant .name { font-weight:bold; text-align:center; margin-bottom:8px; }
#battle-dialog .bars { display:flex; flex-direction:column; gap:6px; }
#battle-dialog .useable-slots { display:flex; justify-content:center; gap:8px; margin-top:8px; }
#battle-dialog .useable-slot { width:18px; height:18px; border:1px solid #000; background:#fff; position:relative; }
#battle-dialog .useable-slot::before,
#battle-dialog .useable-slot::after {
  content:"";
  position:absolute;
  top:3px;
  bottom:3px;
  left:50%;
  width:2px;
  background:#000;
  transform-origin:center;
  opacity:0;
}
#battle-dialog .useable-slot::before { transform:translateX(-50%) rotate(45deg); }
#battle-dialog .useable-slot::after { transform:translateX(-50%) rotate(-45deg); }
#battle-dialog .useable-slot.available { background:#000; }
#battle-dialog .useable-slot.empty::before,
#battle-dialog .useable-slot.empty::after,
#battle-dialog .useable-slot.used::before,
#battle-dialog .useable-slot.used::after { opacity:1; }
#battle-dialog .useable-slot.used { background:#fff; }
.bar {
  position:relative;
  border:1px solid #000;
  height:12px;
  background:#fff;
  overflow:hidden;
}
.bar .fill {
  position:absolute;
  left:0;
  top:0;
  bottom:0;
  background:#000;
  width:100%;
}
.bar .label {
  position:absolute;
  top:0;
  left:0;
  width:100%;
  height:100%;
  display:flex;
  align-items:center;
  justify-content:center;
  font-size:10px;
  font-weight:bold;
  color:#fff;
  pointer-events:none;
}
.bar .label .value {
  pointer-events:none;
  white-space:nowrap;
}
#battle-log { border:1px solid #000; height:220px; overflow-y:auto; padding:8px; display:flex; flex-direction:column; gap:8px; margin-top:16px; }
#battle-log .log-message { max-width:75%; padding:6px 8px; border:1px solid #000; }
#battle-log .log-message.you { align-self:flex-start; background:#000; color:#fff; border-color:#000; }
#battle-log .log-message.opponent { align-self:flex-end; background:#fff; color:#000; border-color:#000; text-align:right; }
#battle-log .log-message.neutral { align-self:center; background:#fff; color:#000; border-style:dashed; text-align:center; }
#battle-dialog .dialog-buttons { text-align:right; margin-top:16px; }

.stats-table { border-collapse:collapse; margin-bottom:8px; width:100%; }
.stats-table th, .stats-table td { border:1px solid #000; padding:4px; }
.stats-table .section td { font-weight:bold; text-align:center; }

.character-page { display:flex; flex-direction:column; gap:16px; width:100%; }
.character-hero {
  display:flex;
  gap:16px;
  align-items:stretch;
  border:2px solid #000;
  background:#fff;
  padding:16px;
  box-shadow:0 0 0 4px #000 inset;
}
.hero-emblem {
  width:120px;
  min-height:120px;
  border:2px solid #000;
  background:repeating-linear-gradient(45deg, #000 0px, #000 6px, #fff 6px, #fff 12px);
  color:#fff;
  display:flex;
  align-items:center;
  justify-content:center;
  font-size:48px;
  font-weight:bold;
  text-transform:uppercase;
  letter-spacing:4px;
}
.hero-body { flex:1; display:flex; flex-direction:column; gap:12px; }
.hero-header { display:flex; align-items:baseline; gap:12px; }
.hero-name { font-size:28px; text-transform:uppercase; letter-spacing:2px; }
.hero-type {
  border:1px solid #000;
  background:#000;
  color:#fff;
  padding:4px 8px;
  font-size:12px;
  text-transform:uppercase;
  letter-spacing:1px;
}
.hero-meta-grid {
  display:grid;
  grid-template-columns:repeat(auto-fit, minmax(120px,1fr));
  gap:8px;
}
.hero-meta-item {
  border:1px solid #000;
  background:#fff;
  padding:6px;
  display:flex;
  flex-direction:column;
  gap:2px;
}
.hero-meta-item .label {
  font-size:11px;
  text-transform:uppercase;
  letter-spacing:1px;
  color:#555;
}
.hero-meta-item .value { font-size:16px; font-weight:bold; }
.hero-xp { display:flex; flex-direction:column; gap:6px; }
.xp-label { font-weight:bold; letter-spacing:1px; }
.xp-bar { border:1px solid #000; height:16px; background:#f8f8f8; position:relative; overflow:hidden; }
.xp-bar::before {
  content:'';
  position:absolute;
  inset:0;
  background:repeating-linear-gradient(90deg, #f8f8f8 0px, #f8f8f8 6px, #e4e4e4 6px, #e4e4e4 12px);
  opacity:0.7;
}
.xp-bar-fill {
  position:relative;
  height:100%;
  background:#000;
  box-shadow:0 0 0 1px #000 inset;
}
.hero-xp.ready .xp-bar-fill { animation:pulse-bar 1s steps(2) infinite; }
.xp-hint { font-size:12px; color:#444; text-transform:uppercase; letter-spacing:1px; }
.xp-ready-text { font-size:12px; font-weight:bold; text-transform:uppercase; letter-spacing:1px; }
.hero-actions {
  display:flex;
  flex-direction:column;
  justify-content:space-between;
  min-width:160px;
  gap:12px;
}
.hero-status {
  border:1px solid #000;
  padding:8px;
  background:#fff;
  text-transform:uppercase;
  letter-spacing:1px;
  font-size:12px;
  text-align:center;
}
.hero-status.ready { background:#000; color:#fff; }
.hero-note {
  font-size:12px;
  text-transform:uppercase;
  letter-spacing:1px;
  color:#444;
}
.character-grid {
  display:grid;
  grid-template-columns:repeat(auto-fit, minmax(260px,1fr));
  gap:16px;
}
.character-card {
  border:2px solid #000;
  background:#fff;
  padding:16px;
  display:flex;
  flex-direction:column;
  gap:12px;
  box-shadow:0 0 0 3px #000 inset;
}
.character-card h3 {
  margin:0;
  text-transform:uppercase;
  letter-spacing:1px;
  font-size:16px;
}
.highlight-grid {
  display:grid;
  grid-template-columns:repeat(auto-fit, minmax(120px,1fr));
  gap:12px;
}
.highlight-item {
  border:1px solid #000;
  background:repeating-linear-gradient(0deg, #fff 0px, #fff 8px, #f0f0f0 8px, #f0f0f0 16px);
  padding:8px;
  display:flex;
  flex-direction:column;
  gap:4px;
}
.highlight-item .label {
  font-size:10px;
  text-transform:uppercase;
  letter-spacing:1px;
  color:#555;
}
.highlight-item .value { font-size:18px; font-weight:bold; }
.character-card .loadout-summary { display:flex; flex-direction:column; gap:16px; }
.summary-tables {
  display:grid;
  grid-template-columns:repeat(auto-fit, minmax(220px,1fr));
  gap:12px;
}
.summary-extras {
  display:grid;
  grid-template-columns:repeat(auto-fit, minmax(220px,1fr));
  gap:12px;
  align-items:start;
}
.chance-card, .onhit-card {
  border:1px solid #000;
  background:#fff;
  padding:12px;
  display:flex;
  flex-direction:column;
  gap:8px;
}
.card-heading {
  font-size:12px;
  text-transform:uppercase;
  letter-spacing:1px;
  font-weight:bold;
}
.onhit-card .simple-list { flex:1; }

@keyframes pulse-bar {
  0%, 100% { opacity:1; }
  50% { opacity:0.4; }
}

#levelup-dialog { position:fixed; top:0; left:0; width:100%; height:100%; background:#fff; display:flex; align-items:center; justify-content:center; }
#levelup-dialog .dialog-box { border:1px solid #000; padding:8px; width:300px; }
#levelup-dialog .dialog-buttons { margin-top:8px; text-align:right; }

#shop-header { display:flex; justify-content:space-between; align-items:flex-start; gap:8px; margin-bottom:12px; flex-wrap:wrap; }
#shop-gold { font-weight:bold; text-transform:uppercase; }
.message { border:1px solid #000; padding:4px 6px; background:#fff; }
.message.error { background:#000; color:#fff; }
.item-grid,
.material-grid {
  display:grid;
  grid-template-columns:repeat(auto-fit, minmax(200px, 1fr));
  gap:16px;
}

.inventory-item-card,
.inventory-material-card {
  position:relative;
}

.inventory-card-meta {
  color:#111;
  font-size:12px;
}

.inventory-card-description {
  color:#333;
  font-size:12px;
  font-style:italic;
}

.inventory-item-card .inventory-card-status {
  font-size:11px;
  text-transform:uppercase;
  letter-spacing:1px;
  border:1px dashed #000;
  padding:2px 6px;
  align-self:flex-start;
}

.inventory-item-card.equipped {
  background:#000;
  color:#fff;
  border-color:#fff;
  box-shadow:4px 4px 0 #000, 0 0 0 2px #fff inset;
}

.inventory-item-card.equipped .card-description {
  color:#f2f2f2;
}

.inventory-item-card.equipped .card-rarity,
.inventory-item-card.equipped .card-tag {
  border-color:#fff;
  color:#fff;
}

.inventory-item-card.equipped .inventory-card-status,
.inventory-item-card.equipped .inventory-card-count {
  border-color:#fff;
  color:#fff;
}

.inventory-item-card.equipped button {
  background:#fff;
  color:#000;
}

.inventory-card-footer {
  gap:12px;
}

.inventory-card-count {
  font-size:12px;
  letter-spacing:1px;
}

.inventory-card-actions {
  display:flex;
  flex-wrap:wrap;
  gap:8px;
  justify-content:flex-end;
}

.inventory-card-actions button {
  flex:1 0 auto;
}


.shop-layout { display:flex; gap:16px; align-items:flex-start; flex-wrap:wrap; }
#shop-controls { flex:0 0 260px; border:2px solid #000; background:#fff; padding:16px; display:flex; flex-direction:column; gap:16px; box-shadow:6px 6px 0 #000; }
#shop-controls h3 { margin:0; text-transform:uppercase; font-size:14px; letter-spacing:1px; }
.filter-section { display:flex; flex-direction:column; gap:10px; border:2px solid #000; padding:12px; background:#fff; box-shadow:4px 4px 0 #000; }
.filter-options { display:flex; flex-direction:column; gap:8px; }
.filter-option { display:flex; align-items:center; gap:8px; text-transform:uppercase; font-size:12px; letter-spacing:1px; cursor:pointer; }
.filter-option input[type='checkbox'] { appearance:none; width:16px; height:16px; border:2px solid #000; background:#fff; display:inline-block; position:relative; }
.filter-option input[type='checkbox']:checked::after { content:''; position:absolute; top:2px; left:2px; right:2px; bottom:2px; background:#000; }
.filter-option input[type='checkbox']:focus { outline:2px solid #000; outline-offset:2px; }
#shop-sort { width:100%; border:2px solid #000; background:#fff; color:#000; padding:6px; text-transform:uppercase; font-family:'Courier New', monospace; }
#shop-sort:focus { outline:2px solid #000; outline-offset:2px; }
.filter-reset { font-weight:bold; text-transform:uppercase; box-shadow:4px 4px 0 #000; }

.shop-results { flex:1; display:flex; flex-direction:column; gap:12px; }
.shop-results-header { display:flex; justify-content:space-between; align-items:center; padding:8px 0; text-transform:uppercase; font-size:12px; letter-spacing:1px; }
#shop-results-summary { font-weight:bold; }
.shop-category-list { display:flex; flex-direction:column; gap:16px; }
.shop-category { border:2px solid #000; background:#fff; box-shadow:6px 6px 0 #000; display:flex; flex-direction:column; }
.shop-category-header { padding:14px; border-bottom:2px solid #000; text-transform:uppercase; font-weight:bold; letter-spacing:1px; display:flex; justify-content:space-between; align-items:center; }
.shop-subsection { padding:14px; display:flex; flex-direction:column; gap:12px; }
.shop-subsection + .shop-subsection { border-top:2px solid #000; }
.shop-subsection-title { display:flex; justify-content:space-between; align-items:center; text-transform:uppercase; font-weight:bold; letter-spacing:1px; }
.shop-subsection-count { font-size:12px; }
.shop-card-grid { display:grid; grid-template-columns:repeat(auto-fit, minmax(180px,1fr)); gap:12px; }
.shop-item-card { border:2px solid #000; background:#fff; box-shadow:4px 4px 0 #000; padding:10px; display:flex; flex-direction:column; gap:8px; min-height:0; }
.shop-item-card .card-header { display:flex; justify-content:space-between; align-items:flex-start; text-transform:uppercase; font-weight:bold; letter-spacing:1px; gap:8px; }
.shop-item-card .card-name { flex:1; font-size:14px; line-height:1.2; }
.shop-item-card .card-rarity { border:2px solid #000; padding:2px 6px; font-size:11px; }
.shop-item-card .card-tags { display:flex; flex-wrap:wrap; gap:4px; font-size:10px; text-transform:uppercase; letter-spacing:1px; }
.shop-item-card .card-tag { border:1px solid #000; padding:2px 6px; }
.shop-item-card .card-description { font-size:12px; color:#333; }
.shop-item-card .card-footer { margin-top:auto; display:flex; justify-content:space-between; align-items:center; gap:8px; font-weight:bold; text-transform:uppercase; letter-spacing:1px; }
.shop-item-card .card-cost { font-size:12px; }
.shop-item-card button { font-weight:bold; text-transform:uppercase; box-shadow:3px 3px 0 #000; padding:6px 10px; }
.shop-empty { padding:24px; text-align:center; text-transform:uppercase; letter-spacing:1px; font-weight:bold; border:2px dashed #000; }

.inventory-controls {
  border:2px solid #000;
  background:#fff;
  box-shadow:6px 6px 0 #000;
  margin-bottom:16px;
  display:flex;
  flex-direction:column;
}

.inventory-controls-bar {
  display:flex;
  align-items:center;
  justify-content:space-between;
  gap:12px;
  padding:12px 16px;
  text-transform:uppercase;
  letter-spacing:1px;
  font-weight:bold;
}

.inventory-controls-actions {
  display:flex;
  align-items:center;
  gap:12px;
}

.inventory-filter-toggle {
  font-weight:bold;
  text-transform:uppercase;
  box-shadow:4px 4px 0 #000;
  padding:8px 12px;
  background:#fff;
  color:#000;
  border:2px solid #000;
}

.inventory-filter-panel {
  display:none;
  border-top:2px solid #000;
  padding:16px;
  background:repeating-linear-gradient(90deg, #fff 0px, #fff 8px, #f4f4f4 8px, #f4f4f4 16px);
}

.inventory-filter-panel.open {
  display:block;
}

.inventory-filter-groups {
  display:flex;
  flex-wrap:wrap;
  gap:16px;
}

.inventory-filter-panel .filter-section {
  flex:1;
  min-width:180px;
}

.inventory-filter-panel h3 {
  margin:0;
  text-transform:uppercase;
  font-size:14px;
  letter-spacing:1px;
}

.inventory-filter-panel .filter-options {
  flex-direction:row;
  flex-wrap:wrap;
  gap:10px;
}

.inventory-results-header {
  display:flex;
  justify-content:space-between;
  align-items:center;
  padding:8px 4px;
  margin-bottom:16px;
  text-transform:uppercase;
  font-size:12px;
  letter-spacing:1px;
  font-weight:bold;
}

#inventory-results-summary {
  font-weight:bold;
}

@media (max-width: 900px) {
  .shop-layout { flex-direction:column; }
  #shop-controls { width:100%; }
}

.inventory-controls-bar { flex-wrap:wrap; }

@media (max-width: 700px) {
  .inventory-filter-panel .filter-options {
    flex-direction:column;
  }
}

.inventory-layout {
  display:grid;
  grid-template-columns:minmax(0, 1fr) minmax(280px, 1fr);
  gap:16px;
  align-items:start;
}

@media (max-width: 980px) {
  .inventory-layout {
    grid-template-columns:1fr;
  }
}

.inventory-column {
  display:flex;
  flex-direction:column;
  gap:16px;
  border:2px solid #000;
  background:#fff;
  padding:16px;
  box-shadow:6px 6px 0 #000;
  min-height:100%;
}

.inventory-column h3 {
  margin:0;
  text-transform:uppercase;
  letter-spacing:1px;
  border-bottom:2px solid #000;
  padding-bottom:6px;
}

.inventory-column .item-grid,
.inventory-column .material-grid {
  flex:1;
}

.equipment-panel {
  min-width:0;
}

.equipment-slots {
  display:grid;
  grid-template-columns:repeat(auto-fit, minmax(160px, 1fr));
  gap:12px;
  margin-bottom:16px;
}

.slot-section-header {
  grid-column:1 / -1;
  font-weight:bold;
  text-transform:uppercase;
  letter-spacing:1px;
  padding:4px 0;
}

.equipment-slots .slot-section-header:first-child {
  padding-top:0;
}

.equipment-slot {
  border:2px solid #000;
  padding:12px;
  min-height:130px;
  display:flex;
  flex-direction:column;
  gap:6px;
  background:#fff;
  box-shadow:3px 3px 0 #000;
}

.equipment-slot.empty {
  border-style:dashed;
  background:repeating-linear-gradient(45deg, #fff 0px, #fff 6px, #f7f7f7 6px, #f7f7f7 12px);
  color:#555;
}

.equipment-slot.filled {
  background:#000;
  color:#fff;
}

.equipment-slot.filled .meta {
  color:#f5f5f5;
}

.equipment-slot .slot-name {
  font-weight:bold;
  margin-bottom:4px;
  text-transform:uppercase;
  letter-spacing:1px;
}

.equipment-slot .item-name {
  flex-grow:1;
}

.equipment-slot button {
  margin-top:auto;
  align-self:flex-start;
  box-shadow:3px 3px 0 #000;
}

.equipment-slot.filled button {
  background:#fff;
  color:#000;
}

.loadout-summary {
  display:flex;
  flex-direction:column;
  gap:12px;
  border-top:2px dashed #000;
  padding-top:12px;
}

.loadout-summary .stats-table {
  width:100%;
  border-collapse:collapse;
}

.loadout-summary .stats-table th,
.loadout-summary .stats-table td {
  border:1px solid #000;
  padding:4px 6px;
  text-transform:uppercase;
  font-size:12px;
  letter-spacing:1px;
}
.simple-list { list-style:none; padding:0; margin:0; display:flex; flex-direction:column; gap:4px; }
.simple-list li { border:1px solid #000; padding:4px 6px; background:#fff; }
.challenge-panel { border:1px solid #000; padding:12px; display:flex; flex-direction:column; gap:12px; background:#fff; }
.challenge-round { font-weight:bold; text-transform:uppercase; text-align:center; font-size:18px; }
.challenge-reward, .challenge-next { border:1px solid #000; padding:6px; background:#fff; }
.challenge-actions { display:flex; justify-content:center; gap:8px; }
.challenge-message { align-self:center; }
.challenge-empty { border:1px dashed #000; padding:8px; text-align:center; }
.adventure-panel { border:1px solid #000; padding:12px; display:flex; flex-direction:column; gap:12px; background:#fff; }
.adventure-status-text { font-weight:bold; text-transform:uppercase; text-align:center; font-size:18px; }
.adventure-progress { display:flex; flex-direction:column; gap:4px; }
.adventure-progress-bar { height:16px; border:2px solid #000; background:#dcdcdc; border-radius:0; overflow:hidden; }
.adventure-progress-bar .fill {
  height:100%;
  width:0%;
  background:repeating-linear-gradient(90deg, #111 0px, #111 8px, #2b2b2b 8px, #2b2b2b 16px);
  transition:width 0.4s steps(12);
}
.adventure-progress-label { text-align:center; font-size:12px; color:#111; text-transform:uppercase; letter-spacing:1px; }
.adventure-timers { display:flex; justify-content:space-between; flex-wrap:wrap; gap:6px; font-size:14px; }
.adventure-actions { display:flex; justify-content:center; gap:8px; flex-wrap:wrap; align-items:center; }
.adventure-day-picker { display:flex; align-items:center; gap:6px; font-size:14px; }
.adventure-day-picker select { font-family:'Courier New', monospace; padding:4px; border:1px solid #000; background:#fff; }
.adventure-message { text-align:center; }
.adventure-log { border:2px solid #000; background:#070707; color:#fff; padding:8px; max-height:260px; overflow-y:auto; display:flex; flex-direction:column; gap:8px; }
.adventure-log h3 { margin:0; font-size:16px; text-transform:uppercase; letter-spacing:1px; color:#fff; }
.adventure-events { display:flex; flex-direction:column; gap:8px; }
.adventure-event { border:1px solid #fff; padding:8px; background:#000; color:#fff; font-size:14px; display:flex; flex-direction:column; gap:6px; box-shadow:0 0 0 2px #000 inset; }
.adventure-event .event-header { display:flex; justify-content:space-between; font-size:11px; color:#ccc; letter-spacing:1px; text-transform:uppercase; }
.adventure-event .event-message { font-weight:bold; }
.adventure-event .event-meta { font-size:12px; color:#e0e0e0; }
.adventure-event .event-cards { display:flex; flex-wrap:wrap; gap:6px; }
.adventure-event.has-cards .event-message { margin-bottom:2px; }
.adventure-event.empty { border:1px dashed #fff; text-align:center; font-style:italic; color:#8a8a8a; padding:12px; background:#000; }
.event-card { border:1px solid #fff; background:#111; color:#fff; padding:6px 8px; font-size:12px; display:flex; flex-direction:column; gap:2px; cursor:pointer; transition:background 0.2s ease; }
.event-card .card-title { font-size:11px; text-transform:uppercase; letter-spacing:0.5px; color:#c7c7c7; }
.event-card .card-body { font-size:12px; font-weight:bold; }
.event-card:hover { background:#1d1d1d; }
.event-card:focus { outline:1px dashed #fff; outline-offset:2px; }
.event-card .card-actions { display:flex; justify-content:flex-end; margin-top:4px; }
.event-card .card-action { font-family:'Courier New', monospace; font-size:10px; text-transform:uppercase; letter-spacing:1px; padding:2px 6px; border:1px solid #fff; background:#000; color:#fff; cursor:pointer; transition:background 0.2s ease, color 0.2s ease; border-radius:0; line-height:1.2; }
.event-card .card-action:hover,
.event-card .card-action:focus { background:#1d1d1d; color:#fff; outline:none; }
.event-card.item-card { border-style:dashed; }
.event-card.opponent-card[data-result='defeat'] { border-color:#f28b82; }
.event-card.opponent-card[data-result='victory'] { border-style:double; }
.event-card.has-replay { box-shadow:0 0 0 1px #fff inset; }
.adventure-history { border:1px solid #000; background:#f9f9f9; padding:8px; max-height:220px; overflow-y:auto; display:flex; flex-direction:column; gap:6px; }
.adventure-history h3 { margin:0 0 6px; font-size:16px; text-transform:uppercase; }
.adventure-history-entries { display:flex; flex-direction:column; gap:6px; }
.adventure-history-entry { border:1px solid #d0d0d0; padding:6px; background:#fff; font-size:13px; display:flex; flex-direction:column; gap:2px; }
.adventure-history-entry.outcome-complete { border-color:#9ccc65; background:#eef9e6; }
.adventure-history-entry.outcome-defeat { border-color:#f28b82; background:#ffe7e7; }
.adventure-history-empty { border:1px dashed #bbb; padding:8px; text-align:center; font-style:italic; font-size:13px; background:#fff; }
.history-header { font-weight:bold; text-transform:uppercase; font-size:13px; }
.history-details, .history-timeline, .history-rewards, .history-items { font-size:12px; }
.history-items { font-style:italic; }
.opponent-preview { border:1px solid #000; padding:8px; display:flex; flex-direction:column; gap:8px; background:#fff; }
.opponent-header { display:flex; justify-content:space-between; align-items:flex-end; border-bottom:1px solid #000; padding-bottom:4px; }
.opponent-name { font-weight:bold; text-transform:uppercase; }
.opponent-meta { font-size:12px; }
.equipment-section, .rotation-section { display:flex; flex-direction:column; gap:4px; }
.equipment-section .section-title, .rotation-section .section-title { font-weight:bold; text-transform:uppercase; border-bottom:1px solid #000; padding-bottom:2px; }
.equipment-list { display:grid; grid-template-columns:repeat(auto-fit, minmax(140px,1fr)); gap:4px; }
.equipment-entry { border:1px solid #000; padding:4px; display:flex; justify-content:space-between; background:#fff; }
.equipment-entry.empty { border-style:dashed; }
.equipment-entry .slot { font-weight:bold; margin-right:4px; }
.rotation-list { display:flex; flex-wrap:wrap; gap:4px; }
.rotation-chip { border:1px solid #000; padding:2px 6px; background:#fff; font-size:12px; }
.opponent-preview.compact { background:#000; color:#fff; border-color:#fff; box-shadow:0 0 0 2px #000 inset; font-size:12px; }
.opponent-preview.compact .opponent-header { border-color:#fff; }
.opponent-preview.compact .opponent-name { color:#fff; }
.opponent-preview.compact .opponent-meta { color:#ddd; }
.opponent-preview.compact .equipment-section .section-title,
.opponent-preview.compact .rotation-section .section-title { border-color:#fff; }
.opponent-preview.compact .equipment-entry { background:#000; color:#fff; border-color:#fff; }
.opponent-preview.compact .rotation-chip { background:#000; color:#fff; border-color:#fff; }
.opponent-preview.compact .stats-table th,
.opponent-preview.compact .stats-table td { border-color:#fff; color:#fff; }

/* Job / profession dialog */
.job-dialog-overlay {
  position:fixed;
  inset:0;
  background:rgba(0,0,0,0.65);
  display:flex;
  align-items:center;
  justify-content:center;
  padding:24px;
  z-index:1200;
}
.job-dialog {
  background:#111;
  color:#f6f6f6;
  border:4px solid #fff;
  box-shadow:8px 8px 0 #000;
  width:100%;
  max-width:960px;
  max-height:90vh;
  display:flex;
  flex-direction:column;
  font-family:'Courier New', monospace;
  background-image:none;
}
.job-dialog-header {
  display:flex;
  align-items:center;
  justify-content:space-between;
  padding:18px;
  border-bottom:4px solid #fff;
  background:#000;
  color:#fff;
  text-transform:uppercase;
  letter-spacing:2px;
  box-shadow:0 4px 0 rgba(255,255,255,0.15);
}
.job-dialog-header h2 {
  margin:0;
  text-transform:uppercase;
  letter-spacing:2px;
  font-size:18px;
}
.job-dialog-header button {
  font-weight:bold;
  text-transform:uppercase;
  padding:6px 16px;
  border:3px solid #fff;
  background:#111;
  color:#fff;
  box-shadow:4px 4px 0 #fff, 4px 4px 0 3px #000;
}
.job-dialog-header button:hover,
.job-dialog-header button:focus {
  background:#1f1f1f;
  color:#fff;
}
.job-dialog-content {
  padding:20px;
  overflow-y:auto;
  display:flex;
  flex-direction:column;
  gap:20px;
  background:rgba(0,0,0,0.4);
  border-top:4px solid rgba(255,255,255,0.1);
}
.job-dialog-loading {
  text-align:center;
  font-weight:bold;
  text-transform:uppercase;
  letter-spacing:1px;
  padding:32px 0;
}
.job-dialog-intro {
  margin:0;
  font-size:13px;
  text-transform:uppercase;
  letter-spacing:1px;
  font-weight:bold;
  color:#fff;
}
.job-dialog-note {
  margin:4px 0 0 0;
  font-size:12px;
  color:#d7d7d7;
  text-transform:uppercase;
  letter-spacing:1px;
}
.job-card-grid {
  display:grid;
  grid-template-columns:repeat(auto-fit, minmax(260px,1fr));
  gap:16px;
}
.job-card {
  border:3px solid #fff;
  background:#050505;
  color:#f5f5f5;
  padding:18px;
  display:flex;
  flex-direction:column;
  gap:12px;
  box-shadow:6px 6px 0 rgba(255,255,255,0.18);
}
.job-card h3 {
  margin:0;
  text-transform:uppercase;
  letter-spacing:1px;
  font-size:18px;
}
.job-card h4 {
  margin:0;
  text-transform:uppercase;
  letter-spacing:1px;
  font-size:14px;
}
.job-card button {
  align-self:flex-start;
  font-weight:bold;
  text-transform:uppercase;
  padding:6px 14px;
  border:3px solid #fff;
  background:#050505;
  color:#f5f5f5;
  box-shadow:4px 4px 0 rgba(255,255,255,0.2);
}
.job-card button:hover,
.job-card button:focus {
  background:#f5f5f5;
  color:#050505;
}
.job-attribute {
  font-size:12px;
  text-transform:uppercase;
  letter-spacing:1px;
  font-weight:bold;
  color:#fafafa;
}
.job-description {
  margin:0;
  font-size:13px;
  line-height:1.4;
  color:#e8e8e8;
}
.job-meta-list {
  list-style:none;
  margin:0;
  padding:0;
  display:flex;
  flex-direction:column;
  gap:6px;
}
.job-meta-list li {
  display:flex;
  justify-content:space-between;
  align-items:center;
  border:2px solid #f5f5f5;
  background:#0f0f0f;
  padding:6px 10px;
  box-shadow:3px 3px 0 rgba(255,255,255,0.18);
}
.job-meta-list .label {
  font-size:11px;
  text-transform:uppercase;
  letter-spacing:1px;
  font-weight:bold;
  color:#f0f0f0;
}
.job-meta-list .value {
  font-family:'Courier New', monospace;
  font-size:13px;
  color:#ffffff;
}
.job-empty-text {
  border:2px dashed rgba(255,255,255,0.5);
  background:rgba(255,255,255,0.08);
  padding:14px;
  text-align:center;
  font-size:13px;
  font-style:italic;
  color:inherit;
}
.job-output-section .job-empty-text,
.job-log-section .job-empty-text,
.job-recipe-section .job-empty-text {
  border-color:rgba(0,0,0,0.4);
  background:rgba(0,0,0,0.05);
  color:#000;
}
.job-recipe-list {
  display:flex;
  flex-direction:column;
  gap:8px;
}
.job-recipe {
  border:2px solid #000;
  background:#fff;
  padding:12px;
  display:flex;
  flex-direction:column;
  gap:8px;
  box-shadow:3px 3px 0 #000;
}
.job-recipe-header {
  display:flex;
  justify-content:space-between;
  align-items:flex-start;
  gap:8px;
}
.job-recipe-name {
  font-weight:bold;
  text-transform:uppercase;
  letter-spacing:1px;
  font-size:14px;
}
.job-recipe-rarity {
  font-size:11px;
  text-transform:uppercase;
  color:#666;
}
.job-material-list {
  list-style:none;
  margin:0;
  padding:0;
  display:flex;
  flex-direction:column;
  gap:4px;
}
.job-material {
  border:2px solid #000;
  background:#fff;
  display:flex;
  align-items:center;
  gap:8px;
  padding:6px 10px;
  box-shadow:3px 3px 0 #000;
}
.job-material.empty {
  border-style:dashed;
  background:rgba(0,0,0,0.04);
  color:#444;
  justify-content:center;
  font-style:italic;
}
.job-material .name {
  flex:1;
  font-size:12px;
  text-transform:uppercase;
  letter-spacing:1px;
  font-weight:bold;
}
.job-material .count {
  font-family:'Courier New', monospace;
  font-size:12px;
}
.job-material .owned-count {
  font-size:11px;
  color:#444;
}
.job-material .owned-count.insufficient {
  color:#c0392b;
  font-weight:bold;
}
.job-active-summary {
  border:3px solid #000;
  background:#fff;
  color:#000;
  padding:20px;
  display:flex;
  flex-direction:column;
  gap:10px;
  box-shadow:6px 6px 0 rgba(0,0,0,0.85);
}
.job-active-summary h3 {
  margin:0;
  text-transform:uppercase;
  letter-spacing:1px;
  font-size:18px;
}
.job-active-subtitle {
  font-size:12px;
  text-transform:uppercase;
  letter-spacing:1px;
  color:#111;
}
.job-shift-panel {
  display:flex;
  flex-direction:column;
  gap:10px;
  border:2px solid #000;
  background:#fdfdfd;
  padding:14px;
  box-shadow:4px 4px 0 #000;
}
.job-shift-status {
  align-self:flex-start;
  font-size:11px;
  text-transform:uppercase;
  letter-spacing:2px;
  font-weight:bold;
  border:2px solid #000;
  padding:4px 12px;
  background:#fff;
  color:#000;
  box-shadow:2px 2px 0 #000;
}
.job-shift-status.working {
  background:#000;
  color:#fff;
}
.job-shift-message {
  margin:0;
  font-size:12px;
  line-height:1.5;
  color:#111;
  text-transform:none;
}
.job-shift-action {
  align-self:flex-start;
  font-weight:bold;
  text-transform:uppercase;
  padding:6px 16px;
  border:3px solid #000;
  background:#fff;
  color:#000;
  box-shadow:4px 4px 0 #000;
}
.job-shift-action:hover,
.job-shift-action:focus {
  background:#000;
  color:#fff;
}
.job-restriction-note {
  margin:0;
  font-size:11px;
  text-transform:uppercase;
  letter-spacing:1px;
  color:#222;
}
.job-stats-grid {
  display:grid;
  grid-template-columns:repeat(auto-fit, minmax(190px,1fr));
  gap:12px;
}
.job-stat {
  border:2px solid #000;
  background:#fff;
  color:#000;
  padding:10px;
  display:flex;
  flex-direction:column;
  gap:4px;
  box-shadow:3px 3px 0 #000;
}
.job-stat .label {
  font-size:11px;
  text-transform:uppercase;
  letter-spacing:1px;
  color:#111;
}
.job-stat .value {
  font-family:'Courier New', monospace;
  font-size:14px;
  font-weight:bold;
  color:#000;
}
.job-output-section,
.job-log-section,
.job-recipe-section {
  border:3px solid #000;
  background:#fff;
  color:#000;
  padding:18px;
  display:flex;
  flex-direction:column;
  gap:12px;
  box-shadow:6px 6px 0 rgba(0,0,0,0.85);
}
.job-output-section h4,
.job-log-section h4,
.job-recipe-section h4 {
  margin:0;
  text-transform:uppercase;
  letter-spacing:1px;
  font-size:16px;
  color:#000;
}
.job-output-list {
  list-style:none;
  margin:0;
  padding:0;
  display:flex;
  flex-direction:column;
  gap:6px;
}
.job-output-item {
  border:2px solid #000;
  background:#f7f7f7;
  padding:8px 10px;
  display:flex;
  align-items:center;
  gap:8px;
  font-size:13px;
}
.job-output-item .name {
  flex:1;
  font-weight:bold;
  text-transform:uppercase;
  letter-spacing:1px;
}
.job-output-item .count {
  font-family:'Courier New', monospace;
}
.job-output-item .rarity {
  font-size:11px;
  text-transform:uppercase;
  color:#555;
}
.job-log-scroll {
  max-height:420px;
  overflow-y:auto;
  padding-right:6px;
}
.job-log-list {
  list-style:none;
  margin:0;
  padding:0;
  display:flex;
  flex-direction:column;
  gap:8px;
}
.job-log-list li {
  list-style:none;
}
.job-log-entry {
  border:2px solid #000;
  padding:10px 12px;
  background:#fff;
  display:flex;
  flex-direction:column;
  gap:8px;
  position:relative;
  box-shadow:4px 4px 0 #000;
<<<<<<< HEAD
  color:#000;
}
.job-log-entry.log-crafted {
  background:#fff;
  color:#000;
  border-color:#000;
  box-shadow:4px 4px 0 #000;
=======
>>>>>>> 2f630ed7
}
.job-log-entry.log-crafted,
.job-log-entry.log-failed {
<<<<<<< HEAD
  background:#000;
  color:#fff;
  border-color:#fff;
  box-shadow:4px 4px 0 #fff;
}
.job-log-entry.log-failed .job-log-rarity,
.job-log-entry.log-failed .job-log-detail .label,
.job-log-entry.log-failed .job-log-detail .value,
.job-log-entry.log-failed .job-log-footer {
  color:#fff;
}
.job-log-entry.log-failed .job-log-badge {
  border-color:#fff;
=======
  background:#fff;
>>>>>>> 2f630ed7
}
.job-log-header {
  display:flex;
  align-items:center;
  justify-content:space-between;
  gap:12px;
}
.job-log-title-group {
  display:flex;
  flex-direction:column;
  gap:4px;
}
.job-log-title {
  font-weight:bold;
  text-transform:uppercase;
  letter-spacing:1px;
  font-size:14px;
}
.job-log-rarity {
  font-size:11px;
  text-transform:uppercase;
  letter-spacing:1px;
  color:#333;
}
.job-log-badge {
  padding:3px 9px;
  border:2px solid #000;
  font-size:10px;
  text-transform:uppercase;
  letter-spacing:1px;
  font-weight:bold;
  color:#000;
  background:#fff;
  box-shadow:2px 2px 0 #000;
}
.job-log-badge.success {
  background:#fff;
}
.job-log-badge.failure {
  background:#000;
  color:#fff;
<<<<<<< HEAD
  border-color:#fff;
=======
>>>>>>> 2f630ed7
}
.job-log-badge.warning {
  background:#fff;
}
.job-log-details {
  display:flex;
  flex-direction:column;
  gap:4px;
}
.job-log-detail {
  display:flex;
  gap:10px;
  align-items:flex-start;
}
.job-log-detail .label {
  min-width:120px;
  font-size:11px;
  text-transform:uppercase;
  letter-spacing:1px;
  font-weight:bold;
  color:#000;
}
.job-log-detail .value {
  flex:1;
  font-size:12px;
  line-height:1.4;
  color:#111;
  font-family:'Courier New', monospace;
}
.job-log-footer {
  font-size:11px;
  color:#333;
  text-transform:uppercase;
  letter-spacing:1px;
  align-self:flex-end;
}
.job-recipe-section .job-recipe-list {
  margin-top:0;
}
.job-attention {
  background:#000;
  color:#fff;
  animation:job-attention-pulse 1.2s ease-in-out infinite;
}
.job-attention:hover,
.job-attention:focus {
  background:#1d1d1d;
  color:#fff;
}
@keyframes job-attention-pulse {
  0%, 100% { box-shadow:0 0 0 0 rgba(0,0,0,0.4); transform:translateY(0); }
  50% { box-shadow:0 0 0 6px rgba(0,0,0,0.2); transform:translateY(-1px); }
}<|MERGE_RESOLUTION|>--- conflicted
+++ resolved
@@ -1402,7 +1402,6 @@
   gap:8px;
   position:relative;
   box-shadow:4px 4px 0 #000;
-<<<<<<< HEAD
   color:#000;
 }
 .job-log-entry.log-crafted {
@@ -1410,12 +1409,9 @@
   color:#000;
   border-color:#000;
   box-shadow:4px 4px 0 #000;
-=======
->>>>>>> 2f630ed7
 }
 .job-log-entry.log-crafted,
 .job-log-entry.log-failed {
-<<<<<<< HEAD
   background:#000;
   color:#fff;
   border-color:#fff;
@@ -1429,9 +1425,6 @@
 }
 .job-log-entry.log-failed .job-log-badge {
   border-color:#fff;
-=======
-  background:#fff;
->>>>>>> 2f630ed7
 }
 .job-log-header {
   display:flex;
@@ -1473,10 +1466,7 @@
 .job-log-badge.failure {
   background:#000;
   color:#fff;
-<<<<<<< HEAD
   border-color:#fff;
-=======
->>>>>>> 2f630ed7
 }
 .job-log-badge.warning {
   background:#fff;
